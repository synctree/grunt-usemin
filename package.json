--- conflicted
+++ resolved
@@ -1,10 +1,6 @@
 {
   "name": "grunt-usemin",
-<<<<<<< HEAD
-  "version": "0.1.13",
-=======
   "version": "2.0.0",
->>>>>>> 9152970f
   "description": "Grunt task replaces references to non-optimized scripts or stylesheets into a set of HTML files (or any templates/views).",
   "keywords": [
     "gruntplugin",
